--- conflicted
+++ resolved
@@ -54,14 +54,8 @@
 impl ResourceProvider for FsResourceProvider {
     fn get_resource(&self, id: &NamespacedResource) -> Option<Vec<u8>> {
         let real_path = self.asset_root.join(&id.0).join(&id.1);
-<<<<<<< HEAD
-        if !real_path.exists() { return None; }
-
-        Some(fs::read(&real_path)
-            .unwrap_or_else(|_| panic!("{}", real_path.to_str().unwrap().to_string())))
-=======
+
         fs::read(&real_path).ok()
->>>>>>> 0989f316
     }
 }
 
@@ -179,8 +173,6 @@
             };
         });
     }
-
-    // println!("Generating blocks");
 
     wm.mc.bake_blocks(&wm, |nsr, key| {
         let mut string = format!("Block{{{}}}", nsr);
