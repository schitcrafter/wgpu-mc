use std::time::Instant;
use wgpu_mc::mc::block::{ChunkBlockState, BlockstateKey};
use wgpu_mc::mc::chunk::{BlockStateProvider, Chunk, CHUNK_VOLUME};
use wgpu_mc::render::world::chunk::BakedChunkLayer;
use wgpu_mc::WmRenderer;

#[derive(Debug)]
struct SimpleBlockstateProvider(BlockstateKey);

impl BlockStateProvider for SimpleBlockstateProvider {
    fn get_state(&self, x: i32, y: i16, z: i32) -> ChunkBlockState {
        ChunkBlockState {
            packed_key: if x >= 0 && x < 16 && z >= 0 && z < 16 {
                Some(self.0)
            } else {
                None
            },
        }
    }
}

pub fn make_chunks(wm: &WmRenderer) -> Vec<Chunk> {
    let bm = wm.mc.block_manager.read();

<<<<<<< HEAD
    let variant_key = *bm
        .variant_indices
        .get("Block{minecraft:blockstates/magma_block.json}")
        .unwrap();
=======
    let variant_key: BlockstateKey = (*bm
        .block_key_indices
        .get("Block{minecraft:blockstates/cobblestone.json}")
        .unwrap() as u32).into();
>>>>>>> 0989f316

    let provider = SimpleBlockstateProvider(variant_key);

    let chunk = Chunk::new((0, 0), Box::new(provider));
    let time = Instant::now();

    chunk.bake(&bm);

    println!(
        "Built 1 chunk in {} microseconds",
        Instant::now().duration_since(time).as_micros()
    );

    vec![chunk]
}<|MERGE_RESOLUTION|>--- conflicted
+++ resolved
@@ -22,17 +22,10 @@
 pub fn make_chunks(wm: &WmRenderer) -> Vec<Chunk> {
     let bm = wm.mc.block_manager.read();
 
-<<<<<<< HEAD
     let variant_key = *bm
-        .variant_indices
+        .block_state_indices
         .get("Block{minecraft:blockstates/magma_block.json}")
-        .unwrap();
-=======
-    let variant_key: BlockstateKey = (*bm
-        .block_key_indices
-        .get("Block{minecraft:blockstates/cobblestone.json}")
-        .unwrap() as u32).into();
->>>>>>> 0989f316
+        .unwrap() as BlockstateKey;
 
     let provider = SimpleBlockstateProvider(variant_key);
 
