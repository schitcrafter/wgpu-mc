{
  "required": true,
  "minVersion": "0.8",
  "package": "dev.birb.wgpu.mixin",
  "compatibilityLevel": "JAVA_8",
  "client": [
    "TitleScreenMixin",
    "accessors.DefaultClientResourcePackAccessor",
    "accessors.NamespaceResourceManagerAccessor",
    "accessors.ReloadableResourceManagerImplAccessor",
    "accessors.ThreadExecutorAccessor",
    "accessors.VertexFormatElementAccessor",
    "accessors.WindowAccessor",
    "core.GlStateManagerMixin",
    "core.KeyboardMixin",
<<<<<<< HEAD
    "core.InputUtilMixin",
=======
    "core.MainMixin",
    "core.MinecraftClientCoreMixin",
    "core.MouseMixin",
    "core.RegistryMixin",
    "render.BufferRendererMixin",
>>>>>>> 5ee7ff0b
    "render.FramebufferMixin",
    "render.GameRendererMixin",
    "render.GLXMixin",
    "render.MinecraftClientRenderMixin",
    "render.RenderSystemMixin",
    "render.WindowFramebufferMixin",
    "render.WindowMixin",
    "render.WorldRendererMixin",
    "core.ClientPlayNetworkHandlerMixin"
  ],
  "injectors": {
    "defaultRequire": 1
  }
}<|MERGE_RESOLUTION|>--- conflicted
+++ resolved
@@ -13,15 +13,12 @@
     "accessors.WindowAccessor",
     "core.GlStateManagerMixin",
     "core.KeyboardMixin",
-<<<<<<< HEAD
     "core.InputUtilMixin",
-=======
     "core.MainMixin",
     "core.MinecraftClientCoreMixin",
     "core.MouseMixin",
     "core.RegistryMixin",
     "render.BufferRendererMixin",
->>>>>>> 5ee7ff0b
     "render.FramebufferMixin",
     "render.GameRendererMixin",
     "render.GLXMixin",
